﻿/*
 *  The Huffelpuff Irc Bot, versatile pluggable bot for IRC chats
 * 
 *  Copyright (c) 2008-2010 Thomas Bruderer <apophis@apophis.ch>
 *
 *  This program is free software: you can redistribute it and/or modify
 *  it under the terms of the GNU General Public License as published by
 *  the Free Software Foundation, either version 3 of the License, or
 *  (at your option) any later version.
 *
 *  This program is distributed in the hope that it will be useful,
 *  but WITHOUT ANY WARRANTY; without even the implied warranty of
 *  MERCHANTABILITY or FITNESS FOR A PARTICULAR PURPOSE.  See the
 *  GNU General Public License for more details.
 *
 *  You should have received a copy of the GNU General Public License
 *  along with this program.  If not, see <http://www.gnu.org/licenses/>.
 */

using System;
using System.Collections.Generic;
using System.Globalization;
using System.Text.RegularExpressions;

namespace Huffelpuff.Utils
{
    /// <summary>
    /// Description of Extensions.
    /// </summary>
    public static class Extensions
    {
        public static string ToStringAll(this object obj)
        {
            return null;
        }

        public static bool IsNullOrEmpty(this string str)
        {
            return string.IsNullOrEmpty(str);
        }

        public static string Fill(this string str, params object[] args)
        {
            return string.Format(str, args);
        }

        public static string FillKeyword(this string str, params string[] args)
        {
            if (args.Length % 2 != 0) throw new IndexOutOfRangeException("the arguments must be in pairs");
            var index = 0;

            while (index < args.Length)
            {
                var key = args[index];
                var value = args[index + 1];

                str = str.Replace(key, value);

                index += 2;
            }
            return str;
        }

        public static List<string> ToLines(this IEnumerable<string> list, int maxlinelength)
        {
            return list.ToLines(maxlinelength, ", ");
        }

        public static string ToRelativeTime(this DateTime dateTime)
        {
<<<<<<< HEAD
            if (dateTime.Kind != DateTimeKind.Local)
=======
            if (dateTime.Kind == DateTimeKind.Utc)
>>>>>>> 73ba3a34
            {
                dateTime = dateTime.ToLocalTime();
            }

            var span = DateTime.Now - dateTime;
 
            if (span.TotalDays > 730)
                return "{0} years ago".Fill((int)(span.TotalDays / 365));
            if (span.TotalDays > 365)
                return "one year ago";
            if (span.TotalDays >= 2)
                return "{0} days ago".Fill((int)(span.TotalDays));
            if (span.TotalDays >= 1)
                return "one day ago";
            if (span.TotalHours >= 2)
                return "{0} hours ago".Fill((int)(span.TotalHours));
            if (span.TotalHours >= 1)
                return "one hour ago";
            if (span.TotalMinutes >= 2)
                return "{0} minutes ago".Fill((int)(span.TotalMinutes));
            if (span.TotalMinutes >= 1)
                return "one minute ago";
            if (span.TotalSeconds >= 2)
                return "{0} seconds ago".Fill((int)(span.TotalSeconds));
            if (span.TotalSeconds >= 1)
                return "one second ago";
            if (span.TotalSeconds > -300)
                return "moments ago".Fill(span.TotalDays);
            return "from the future";
        }


        public static List<string> ToLines(this IEnumerable<string> list, int maxlinelength, string seperator)
        {
            return list.ToLines(maxlinelength, ", ", null, null);
        }


        /// <summary>
        /// Makes a new list which concats all the elements togehther and has maximum line length
        /// </summary>
        /// <param name="list"></param>
        /// <param name="maxlinelength"></param>
        /// <param name="seperator"></param>
        /// <param name="prefix"></param>
        /// <param name="postfix"></param>
        /// <returns></returns>
        public static List<string> ToLines(this IEnumerable<string> list, int maxlinelength, string seperator, string prefix, string postfix)
        {
            if (prefix == null)
            {
                prefix = "";
            }
            var noSeparator = true;

            var result = new List<string> { prefix };

            foreach (string s in list)
            {
                if (result[result.Count - 1].Length + s.Length + seperator.Length > maxlinelength)
                {
                    if (!noSeparator)
                    {
                        result[result.Count - 1] = result[result.Count - 1] + seperator;
                    }
                    result.Add("");
                    noSeparator = true;
                }
                if (noSeparator)
                {
                    result[result.Count - 1] = result[result.Count - 1] + s;
                    noSeparator = false;
                }
                else
                {
                    result[result.Count - 1] = result[result.Count - 1] + seperator + s;
                }
            }
            if (!string.IsNullOrEmpty(postfix))
            {
                if (result[result.Count - 1].Length + postfix.Length > maxlinelength)
                {
                    result.Add("");
                }
                result[result.Count - 1] = result[result.Count - 1] + postfix;
            }
            return result;
        }

        /// <summary>
        /// Returns safely the Value at key, or the default value of this type. Alternative to TryGetValue without the out parameter.
        /// </summary>
        /// <typeparam name="TKey">Type of Key in dictionary</typeparam>
        /// <typeparam name="TValue">Type of Value in dictionary</typeparam>
        /// <param name="dictionary">this</param>
        /// <param name="key">The key</param>
        /// <returns>returns the Value or the default for this Type</returns>
        public static TValue GetSafe<TKey, TValue>(this Dictionary<TKey, TValue> dictionary, TKey key)
        {
            TValue result;
            return dictionary.TryGetValue(key, out result) ? result : default(TValue);
        }

        public static string MessageTime(this DateTime time)
        {
            return time.ToString("HH:mm K", new CultureInfo("DE-ch", true));
        }

        private static readonly Regex WhiteSpaceMatch = new Regex(@"\s+");

        public static string RemoveDuplicateWhiteSpace(this string str)
        {
            return WhiteSpaceMatch.Replace(str, " ");
        }
    }
}
<|MERGE_RESOLUTION|>--- conflicted
+++ resolved
@@ -1,191 +1,187 @@
-﻿/*
- *  The Huffelpuff Irc Bot, versatile pluggable bot for IRC chats
- * 
- *  Copyright (c) 2008-2010 Thomas Bruderer <apophis@apophis.ch>
- *
- *  This program is free software: you can redistribute it and/or modify
- *  it under the terms of the GNU General Public License as published by
- *  the Free Software Foundation, either version 3 of the License, or
- *  (at your option) any later version.
- *
- *  This program is distributed in the hope that it will be useful,
- *  but WITHOUT ANY WARRANTY; without even the implied warranty of
- *  MERCHANTABILITY or FITNESS FOR A PARTICULAR PURPOSE.  See the
- *  GNU General Public License for more details.
- *
- *  You should have received a copy of the GNU General Public License
- *  along with this program.  If not, see <http://www.gnu.org/licenses/>.
- */
-
-using System;
-using System.Collections.Generic;
-using System.Globalization;
-using System.Text.RegularExpressions;
-
-namespace Huffelpuff.Utils
-{
-    /// <summary>
-    /// Description of Extensions.
-    /// </summary>
-    public static class Extensions
-    {
-        public static string ToStringAll(this object obj)
-        {
-            return null;
-        }
-
-        public static bool IsNullOrEmpty(this string str)
-        {
-            return string.IsNullOrEmpty(str);
-        }
-
-        public static string Fill(this string str, params object[] args)
-        {
-            return string.Format(str, args);
-        }
-
-        public static string FillKeyword(this string str, params string[] args)
-        {
-            if (args.Length % 2 != 0) throw new IndexOutOfRangeException("the arguments must be in pairs");
-            var index = 0;
-
-            while (index < args.Length)
-            {
-                var key = args[index];
-                var value = args[index + 1];
-
-                str = str.Replace(key, value);
-
-                index += 2;
-            }
-            return str;
-        }
-
-        public static List<string> ToLines(this IEnumerable<string> list, int maxlinelength)
-        {
-            return list.ToLines(maxlinelength, ", ");
-        }
-
-        public static string ToRelativeTime(this DateTime dateTime)
-        {
-<<<<<<< HEAD
-            if (dateTime.Kind != DateTimeKind.Local)
-=======
-            if (dateTime.Kind == DateTimeKind.Utc)
->>>>>>> 73ba3a34
-            {
-                dateTime = dateTime.ToLocalTime();
-            }
-
-            var span = DateTime.Now - dateTime;
- 
-            if (span.TotalDays > 730)
-                return "{0} years ago".Fill((int)(span.TotalDays / 365));
-            if (span.TotalDays > 365)
-                return "one year ago";
-            if (span.TotalDays >= 2)
-                return "{0} days ago".Fill((int)(span.TotalDays));
-            if (span.TotalDays >= 1)
-                return "one day ago";
-            if (span.TotalHours >= 2)
-                return "{0} hours ago".Fill((int)(span.TotalHours));
-            if (span.TotalHours >= 1)
-                return "one hour ago";
-            if (span.TotalMinutes >= 2)
-                return "{0} minutes ago".Fill((int)(span.TotalMinutes));
-            if (span.TotalMinutes >= 1)
-                return "one minute ago";
-            if (span.TotalSeconds >= 2)
-                return "{0} seconds ago".Fill((int)(span.TotalSeconds));
-            if (span.TotalSeconds >= 1)
-                return "one second ago";
-            if (span.TotalSeconds > -300)
-                return "moments ago".Fill(span.TotalDays);
-            return "from the future";
-        }
-
-
-        public static List<string> ToLines(this IEnumerable<string> list, int maxlinelength, string seperator)
-        {
-            return list.ToLines(maxlinelength, ", ", null, null);
-        }
-
-
-        /// <summary>
-        /// Makes a new list which concats all the elements togehther and has maximum line length
-        /// </summary>
-        /// <param name="list"></param>
-        /// <param name="maxlinelength"></param>
-        /// <param name="seperator"></param>
-        /// <param name="prefix"></param>
-        /// <param name="postfix"></param>
-        /// <returns></returns>
-        public static List<string> ToLines(this IEnumerable<string> list, int maxlinelength, string seperator, string prefix, string postfix)
-        {
-            if (prefix == null)
-            {
-                prefix = "";
-            }
-            var noSeparator = true;
-
-            var result = new List<string> { prefix };
-
-            foreach (string s in list)
-            {
-                if (result[result.Count - 1].Length + s.Length + seperator.Length > maxlinelength)
-                {
-                    if (!noSeparator)
-                    {
-                        result[result.Count - 1] = result[result.Count - 1] + seperator;
-                    }
-                    result.Add("");
-                    noSeparator = true;
-                }
-                if (noSeparator)
-                {
-                    result[result.Count - 1] = result[result.Count - 1] + s;
-                    noSeparator = false;
-                }
-                else
-                {
-                    result[result.Count - 1] = result[result.Count - 1] + seperator + s;
-                }
-            }
-            if (!string.IsNullOrEmpty(postfix))
-            {
-                if (result[result.Count - 1].Length + postfix.Length > maxlinelength)
-                {
-                    result.Add("");
-                }
-                result[result.Count - 1] = result[result.Count - 1] + postfix;
-            }
-            return result;
-        }
-
-        /// <summary>
-        /// Returns safely the Value at key, or the default value of this type. Alternative to TryGetValue without the out parameter.
-        /// </summary>
-        /// <typeparam name="TKey">Type of Key in dictionary</typeparam>
-        /// <typeparam name="TValue">Type of Value in dictionary</typeparam>
-        /// <param name="dictionary">this</param>
-        /// <param name="key">The key</param>
-        /// <returns>returns the Value or the default for this Type</returns>
-        public static TValue GetSafe<TKey, TValue>(this Dictionary<TKey, TValue> dictionary, TKey key)
-        {
-            TValue result;
-            return dictionary.TryGetValue(key, out result) ? result : default(TValue);
-        }
-
-        public static string MessageTime(this DateTime time)
-        {
-            return time.ToString("HH:mm K", new CultureInfo("DE-ch", true));
-        }
-
-        private static readonly Regex WhiteSpaceMatch = new Regex(@"\s+");
-
-        public static string RemoveDuplicateWhiteSpace(this string str)
-        {
-            return WhiteSpaceMatch.Replace(str, " ");
-        }
-    }
-}
+﻿/*
+ *  The Huffelpuff Irc Bot, versatile pluggable bot for IRC chats
+ * 
+ *  Copyright (c) 2008-2010 Thomas Bruderer <apophis@apophis.ch>
+ *
+ *  This program is free software: you can redistribute it and/or modify
+ *  it under the terms of the GNU General Public License as published by
+ *  the Free Software Foundation, either version 3 of the License, or
+ *  (at your option) any later version.
+ *
+ *  This program is distributed in the hope that it will be useful,
+ *  but WITHOUT ANY WARRANTY; without even the implied warranty of
+ *  MERCHANTABILITY or FITNESS FOR A PARTICULAR PURPOSE.  See the
+ *  GNU General Public License for more details.
+ *
+ *  You should have received a copy of the GNU General Public License
+ *  along with this program.  If not, see <http://www.gnu.org/licenses/>.
+ */
+
+using System;
+using System.Collections.Generic;
+using System.Globalization;
+using System.Text.RegularExpressions;
+
+namespace Huffelpuff.Utils
+{
+    /// <summary>
+    /// Description of Extensions.
+    /// </summary>
+    public static class Extensions
+    {
+        public static string ToStringAll(this object obj)
+        {
+            return null;
+        }
+
+        public static bool IsNullOrEmpty(this string str)
+        {
+            return string.IsNullOrEmpty(str);
+        }
+
+        public static string Fill(this string str, params object[] args)
+        {
+            return string.Format(str, args);
+        }
+
+        public static string FillKeyword(this string str, params string[] args)
+        {
+            if (args.Length % 2 != 0) throw new IndexOutOfRangeException("the arguments must be in pairs");
+            var index = 0;
+
+            while (index < args.Length)
+            {
+                var key = args[index];
+                var value = args[index + 1];
+
+                str = str.Replace(key, value);
+
+                index += 2;
+            }
+            return str;
+        }
+
+        public static List<string> ToLines(this IEnumerable<string> list, int maxlinelength)
+        {
+            return list.ToLines(maxlinelength, ", ");
+        }
+
+        public static string ToRelativeTime(this DateTime dateTime)
+        {
+            if (dateTime.Kind == DateTimeKind.Utc)
+            {
+                dateTime = dateTime.ToLocalTime();
+            }
+
+            var span = DateTime.Now - dateTime;
+ 
+            if (span.TotalDays > 730)
+                return "{0} years ago".Fill((int)(span.TotalDays / 365));
+            if (span.TotalDays > 365)
+                return "one year ago";
+            if (span.TotalDays >= 2)
+                return "{0} days ago".Fill((int)(span.TotalDays));
+            if (span.TotalDays >= 1)
+                return "one day ago";
+            if (span.TotalHours >= 2)
+                return "{0} hours ago".Fill((int)(span.TotalHours));
+            if (span.TotalHours >= 1)
+                return "one hour ago";
+            if (span.TotalMinutes >= 2)
+                return "{0} minutes ago".Fill((int)(span.TotalMinutes));
+            if (span.TotalMinutes >= 1)
+                return "one minute ago";
+            if (span.TotalSeconds >= 2)
+                return "{0} seconds ago".Fill((int)(span.TotalSeconds));
+            if (span.TotalSeconds >= 1)
+                return "one second ago";
+            if (span.TotalSeconds > -300)
+                return "moments ago".Fill(span.TotalDays);
+            return "from the future";
+        }
+
+
+        public static List<string> ToLines(this IEnumerable<string> list, int maxlinelength, string seperator)
+        {
+            return list.ToLines(maxlinelength, ", ", null, null);
+        }
+
+
+        /// <summary>
+        /// Makes a new list which concats all the elements togehther and has maximum line length
+        /// </summary>
+        /// <param name="list"></param>
+        /// <param name="maxlinelength"></param>
+        /// <param name="seperator"></param>
+        /// <param name="prefix"></param>
+        /// <param name="postfix"></param>
+        /// <returns></returns>
+        public static List<string> ToLines(this IEnumerable<string> list, int maxlinelength, string seperator, string prefix, string postfix)
+        {
+            if (prefix == null)
+            {
+                prefix = "";
+            }
+            var noSeparator = true;
+
+            var result = new List<string> { prefix };
+
+            foreach (string s in list)
+            {
+                if (result[result.Count - 1].Length + s.Length + seperator.Length > maxlinelength)
+                {
+                    if (!noSeparator)
+                    {
+                        result[result.Count - 1] = result[result.Count - 1] + seperator;
+                    }
+                    result.Add("");
+                    noSeparator = true;
+                }
+                if (noSeparator)
+                {
+                    result[result.Count - 1] = result[result.Count - 1] + s;
+                    noSeparator = false;
+                }
+                else
+                {
+                    result[result.Count - 1] = result[result.Count - 1] + seperator + s;
+                }
+            }
+            if (!string.IsNullOrEmpty(postfix))
+            {
+                if (result[result.Count - 1].Length + postfix.Length > maxlinelength)
+                {
+                    result.Add("");
+                }
+                result[result.Count - 1] = result[result.Count - 1] + postfix;
+            }
+            return result;
+        }
+
+        /// <summary>
+        /// Returns safely the Value at key, or the default value of this type. Alternative to TryGetValue without the out parameter.
+        /// </summary>
+        /// <typeparam name="TKey">Type of Key in dictionary</typeparam>
+        /// <typeparam name="TValue">Type of Value in dictionary</typeparam>
+        /// <param name="dictionary">this</param>
+        /// <param name="key">The key</param>
+        /// <returns>returns the Value or the default for this Type</returns>
+        public static TValue GetSafe<TKey, TValue>(this Dictionary<TKey, TValue> dictionary, TKey key)
+        {
+            TValue result;
+            return dictionary.TryGetValue(key, out result) ? result : default(TValue);
+        }
+
+        public static string MessageTime(this DateTime time)
+        {
+            return time.ToString("HH:mm K", new CultureInfo("DE-ch", true));
+        }
+
+        private static readonly Regex WhiteSpaceMatch = new Regex(@"\s+");
+
+        public static string RemoveDuplicateWhiteSpace(this string str)
+        {
+            return WhiteSpaceMatch.Replace(str, " ");
+        }
+    }
+}